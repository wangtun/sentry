--- conflicted
+++ resolved
@@ -172,11 +172,7 @@
                 flex={false}
               >
                 <div
-<<<<<<< HEAD
-                  className="css-ftvdwr-textStyles"
-=======
-                  className="css-huk7j-textStyles"
->>>>>>> 9ad11f56
+                  className="css-fa2ytw-textStyles"
                 >
                   <PanelItem
                     className="css-0"
