--- conflicted
+++ resolved
@@ -152,11 +152,7 @@
                 flex={false}
               >
                 <div
-<<<<<<< HEAD
-                  className="css-ftvdwr-textStyles"
-=======
-                  className="css-huk7j-textStyles"
->>>>>>> 9ad11f56
+                  className="css-fa2ytw-textStyles"
                 >
                   <PanelItem
                     align="center"
