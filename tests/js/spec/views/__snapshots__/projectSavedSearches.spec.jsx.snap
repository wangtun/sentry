--- conflicted
+++ resolved
@@ -184,11 +184,7 @@
             flex={false}
           >
             <div
-<<<<<<< HEAD
-              className="css-ftvdwr-textStyles"
-=======
-              className="css-huk7j-textStyles"
->>>>>>> 9ad11f56
+              className="css-fa2ytw-textStyles"
             >
               <SavedSearchRow
                 access={
@@ -897,11 +893,7 @@
             flex={false}
           >
             <div
-<<<<<<< HEAD
-              className="css-ftvdwr-textStyles"
-=======
-              className="css-huk7j-textStyles"
->>>>>>> 9ad11f56
+              className="css-fa2ytw-textStyles"
             >
               <EmptyStateWarning>
                 <EmptyStreamWrapper
