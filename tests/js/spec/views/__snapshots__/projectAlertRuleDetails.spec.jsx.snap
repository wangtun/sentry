--- conflicted
+++ resolved
@@ -228,11 +228,7 @@
                   flex={false}
                 >
                   <div
-<<<<<<< HEAD
-                    className="css-fksnyc"
-=======
-                    className="css-1ygg57v"
->>>>>>> 9ad11f56
+                    className="css-shtage"
                   >
                     <h6>
                       Rule name
@@ -1231,11 +1227,7 @@
                   flex={false}
                 >
                   <div
-<<<<<<< HEAD
-                    className="css-fksnyc"
-=======
-                    className="css-1ygg57v"
->>>>>>> 9ad11f56
+                    className="css-shtage"
                   >
                     <h6>
                       Rule name
