// Jest Snapshot v1, https://goo.gl/fbAQLP

exports[`Configure should render correctly render() should redirect to if no matching platform 1`] = `
<div>
  <div
    className="onboarding-Configure"
  >
    <h2
      style={
        Object {
          "marginBottom": 30,
        }
      }
    >
      Configure your application
    </h2>
    <withProjects
      orgId="testOrg"
      projectId="project-slug"
      style={
        Object {
          "marginBottom": 30,
        }
      }
    >
      <ProjectDocsContext>
        <ProjectInstallPlatform
          linkPath={[Function]}
          params={
            Object {
              "orgId": "testOrg",
              "platform": "other",
              "projectId": "project-slug",
            }
          }
          platformData={
            Object {
              "hack": "actually set by ProjectDocsContext, this object is here to avoid proptypes warnings",
            }
          }
        />
      </ProjectDocsContext>
    </withProjects>
    <Waiting
      hasEvent={false}
      skip={[Function]}
    />
  </div>
</div>
`;

exports[`Configure should render correctly render() should render platform docs 1`] = `
<Configure
  next={[Function]}
  params={
    Object {
      "orgId": "testOrg",
      "platform": "node",
      "projectId": "project-slug",
    }
  }
>
  <div>
    <div
      className="onboarding-Configure"
    >
      <h2
        style={
          Object {
            "marginBottom": 30,
          }
        }
      >
        Configure your application
      </h2>
      <withProjects
        orgId="testOrg"
        projectId="project-slug"
        style={
          Object {
            "marginBottom": 30,
          }
        }
      >
        <withRouter(ProjectContext)
          orgId="testOrg"
          projectId="project-slug"
          projects={
            Array [
              Object {
                "hasAccess": true,
                "id": "testProject",
                "isBookmarked": false,
                "name": "Test Project",
                "slug": "project-slug",
                "teams": Array [
                  Object {
                    "hasAccess": true,
                    "id": "coolid",
                    "slug": "coolteam",
                  },
                ],
              },
            ]
          }
          style={
            Object {
              "marginBottom": 30,
            }
          }
        >
          <ProjectContext
            location={
              Object {
                "query": Object {},
              }
            }
            orgId="testOrg"
            projectId="project-slug"
            projects={
              Array [
                Object {
                  "hasAccess": true,
                  "id": "testProject",
                  "isBookmarked": false,
                  "name": "Test Project",
                  "slug": "project-slug",
                  "teams": Array [
                    Object {
                      "hasAccess": true,
                      "id": "coolid",
                      "slug": "coolteam",
                    },
                  ],
                },
              ]
            }
            router={
              Object {
                "createHref": [MockFunction],
                "go": [MockFunction],
                "goBack": [MockFunction],
                "goForward": [MockFunction],
                "isActive": [MockFunction],
                "location": Object {
                  "query": Object {},
                },
                "push": [MockFunction],
                "replace": [MockFunction],
                "setRouteLeaveHook": [MockFunction],
              }
            }
            style={
              Object {
                "marginBottom": 30,
              }
            }
          >
            <SideEffect(DocumentTitle)
              title="project-slug"
            >
              <DocumentTitle
                title="project-slug"
              >
                <ProjectDocsContext>
                  <ProjectInstallPlatform
                    linkPath={[Function]}
                    params={
                      Object {
                        "orgId": "testOrg",
                        "platform": "node",
                        "projectId": "project-slug",
                      }
                    }
                    platformData={
                      Object {
                        "dsn": "https://9ed7cdc60:20e868d7b@sentry.io/300733",
                        "dsnPublic": "https://9ed7cdc6581145bcb46044b77bd82aa0@sentry.io/300733",
                        "platforms": Array [
                          Object {
                            "id": "javascript",
                            "integrations": Array [
                              Object {
                                "id": "node",
                                "link": "https://docs.getsentry.com/hosted/clients/csharp/",
                                "name": "node",
                                "type": "language",
                              },
                            ],
                            "name": "js",
                          },
                        ],
                      }
                    }
                  >
                    <div
                      className="install row"
                    >
                      <div
                        className="install-content col-md-10"
                      >
                        <Panel>
                          <StyledPanel>
                            <div
                              className="css-1ctfmmx-StyledPanel css-tj715z0"
                            >
                              <PanelHeader
                                hasButtons={true}
                              >
                                <StyledPanelHeader
                                  hasButtons={true}
                                >
                                  <Component
                                    className="css-vzwv85-StyledPanelHeader css-1t1cqk30"
                                    hasButtons={true}
                                  >
                                    <Flex
                                      align="center"
                                      className="css-vzwv85-StyledPanelHeader css-1t1cqk30"
                                      justify="space-between"
                                    >
                                      <Base
                                        align="center"
                                        className="css-1t1cqk30 css-1h9uuh9"
                                        justify="space-between"
                                      >
                                        <div
                                          className="css-1t1cqk30 css-1h9uuh9"
                                          is={null}
                                        >
                                          Configure node
                                          <Button
                                            disabled={false}
                                            external={true}
                                            href="https://docs.getsentry.com/hosted/clients/csharp/"
                                            size="small"
                                          >
                                            <ExternalLink
                                              className="button button-default button-sm"
                                              disabled={false}
                                              href="https://docs.getsentry.com/hosted/clients/csharp/"
                                              onClick={[Function]}
                                              rel="noreferrer noopener"
                                              role="button"
                                              target="_blank"
                                            >
                                              <a
                                                className="button button-default button-sm"
                                                disabled={false}
                                                href="https://docs.getsentry.com/hosted/clients/csharp/"
                                                onClick={[Function]}
                                                rel="noreferrer noopener"
                                                role="button"
                                                target="_blank"
                                              >
                                                <Flex
                                                  align="center"
                                                  className="button-label"
                                                >
                                                  <Base
                                                    align="center"
                                                    className="button-label css-5ipae5"
                                                  >
                                                    <div
                                                      className="button-label css-5ipae5"
                                                      is={null}
                                                    >
                                                      Full Documentation
                                                    </div>
                                                  </Base>
                                                </Flex>
                                              </a>
                                            </ExternalLink>
                                          </Button>
                                        </div>
                                      </Base>
                                    </Flex>
                                  </Component>
                                </StyledPanelHeader>
                              </PanelHeader>
                              <PanelBody
                                direction="column"
                                disablePadding={false}
                                flex={false}
                              >
                                <div
<<<<<<< HEAD
                                  className="css-fksnyc"
=======
                                  className="css-1ygg57v"
>>>>>>> 9ad11f56
                                >
                                  <TextBlock>
                                    <Component
                                      className="css-1geyb25-TextBlock css-q7e89a0"
                                    >
                                      <div
                                        className="css-1geyb25-TextBlock css-q7e89a0"
                                      >
                                        <span
                                          key="8"
                                        >
                                          <span
                                            key="0"
                                          >
                                            
             This is a quick getting started guide. For in-depth instructions
             on integrating Sentry with 
                                          </span>
                                          <span
                                            key="2"
                                          >
                                            node
                                          </span>
                                          <span
                                            key="3"
                                          >
                                            , view
             
                                          </span>
                                          <a
                                            href="https://docs.getsentry.com/hosted/clients/csharp/"
                                            key="5"
                                          >
                                            <span
                                              key="4"
                                            >
                                              our complete documentation
                                            </span>
                                          </a>
                                          <span
                                            key="6"
                                          >
                                            .
            
                                          </span>
                                        </span>
                                      </div>
                                    </Component>
                                  </TextBlock>
                                  <DocumentationWrapper
                                    dangerouslySetInnerHTML={
                                      Object {
                                        "__html": undefined,
                                      }
                                    }
                                  >
                                    <div
                                      className="css-1k2bws-DocumentationWrapper css-1igogt70"
                                      dangerouslySetInnerHTML={
                                        Object {
                                          "__html": undefined,
                                        }
                                      }
                                    />
                                  </DocumentationWrapper>
                                </div>
                              </PanelBody>
                            </div>
                          </StyledPanel>
                        </Panel>
                      </div>
                      <div
                        className="install-sidebar col-md-2"
                      >
                        <LanguageNav
                          active={true}
                          key="javascript"
                          name="js"
                        >
                          <div
                            className="install-language-nav"
                          >
                            <ul
                              className="list-group"
                            >
                              <li
                                className="list-group-item list-group-header"
                              >
                                <a
                                  onClick={[Function]}
                                  style={
                                    Object {
                                      "display": "block",
                                    }
                                  }
                                >
                                  <span
                                    className="pull-right"
                                  >
                                    <span
                                      className="icon-minus"
                                    />
                                  </span>
                                  <strong>
                                    js
                                  </strong>
                                </a>
                              </li>
                              <span
                                style={
                                  Object {
                                    "display": "block",
                                  }
                                }
                              >
                                <Link
                                  className="list-group-item"
                                  key="node"
                                  to="/onboarding/testOrg/project-slug/configure/node/"
                                >
                                  <a
                                    className="list-group-item"
                                    href="/onboarding/testOrg/project-slug/configure/node/"
                                  >
                                    node
                                  </a>
                                </Link>
                              </span>
                            </ul>
                          </div>
                        </LanguageNav>
                      </div>
                    </div>
                  </ProjectInstallPlatform>
                </ProjectDocsContext>
              </DocumentTitle>
            </SideEffect(DocumentTitle)>
          </ProjectContext>
        </withRouter(ProjectContext)>
      </withProjects>
      <Waiting
        hasEvent={false}
        skip={[Function]}
      >
        <div
          className="awaiting-event"
        >
          <div
            className="pull-right"
          >
            <div
              className="btn btn-primary"
              onClick={[Function]}
            >
              All done!
            </div>
          </div>
          <div
            className="wrap waiting-text"
          >
            <h3
              className="animated-ellipsis"
            >
              Waiting to receive an error
            </h3>
            <div
              className="robot"
            >
              <span
                className="eye"
              />
            </div>
          </div>
        </div>
      </Waiting>
    </div>
  </div>
</Configure>
`;

exports[`Configure should render correctly render() shouldn't redirect for a found platform 1`] = `
<div>
  <div
    className="onboarding-Configure"
  >
    <h2
      style={
        Object {
          "marginBottom": 30,
        }
      }
    >
      Configure your application
    </h2>
    <withProjects
      orgId="testOrg"
      projectId="project-slug"
      style={
        Object {
          "marginBottom": 30,
        }
      }
    >
      <ProjectDocsContext>
        <ProjectInstallPlatform
          linkPath={[Function]}
          params={
            Object {
              "orgId": "testOrg",
              "platform": "node",
              "projectId": "project-slug",
            }
          }
          platformData={
            Object {
              "hack": "actually set by ProjectDocsContext, this object is here to avoid proptypes warnings",
            }
          }
        />
      </ProjectDocsContext>
    </withProjects>
    <Waiting
      hasEvent={false}
      skip={[Function]}
    />
  </div>
</div>
`;<|MERGE_RESOLUTION|>--- conflicted
+++ resolved
@@ -284,11 +284,7 @@
                                 flex={false}
                               >
                                 <div
-<<<<<<< HEAD
-                                  className="css-fksnyc"
-=======
-                                  className="css-1ygg57v"
->>>>>>> 9ad11f56
+                                  className="css-shtage"
                                 >
                                   <TextBlock>
                                     <Component
