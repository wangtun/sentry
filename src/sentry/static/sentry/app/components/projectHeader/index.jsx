--- conflicted
+++ resolved
@@ -64,95 +64,42 @@
             <li className={navSection == 'releases' ? 'active' : ''}>
               <Link to={`/${org.slug}/${project.slug}/releases/`}>{t('Releases')}</Link>
             </li>
-            {access.has('project:write') &&
+            {access.has('project:write') && (
               <li className={navSection == 'settings' ? 'active' : ''}>
-                <a href={`/${org.slug}/${project.slug}/settings/`}>
-                  {t('Settings')}
-                </a>
-              </li>}
+                <a href={`/${org.slug}/${project.slug}/settings/`}>{t('Settings')}</a>
+              </li>
+            )}
           </ul>
         </div>
 
-<<<<<<< HEAD
         <div className="align-right project-filters">
           <div className="project-filter">
             <div className="project-filter-label">{t('Notifications')}</div>
             <DropdownLink caret={true} title={t('Unsubscribed')} anchorRight={true}>
               <MenuItem header={true}>Issues that have occurred in...</MenuItem>
-              <MenuItem>
-                The past 24 hours
-              </MenuItem>
-              <MenuItem>
-                The past 7 days
-              </MenuItem>
-              <MenuItem>
-                The past two weeks
-              </MenuItem>
-              <MenuItem>
-                The past month
-              </MenuItem>
+              <MenuItem>The past 24 hours</MenuItem>
+              <MenuItem>The past 7 days</MenuItem>
+              <MenuItem>The past two weeks</MenuItem>
+              <MenuItem>The past month</MenuItem>
             </DropdownLink>
           </div>
           <div className="project-filter">
             <div className="project-filter-label">{t('Date range')}</div>
             <DropdownLink caret={true} title={t('The past 48 hours')} anchorRight={true}>
               <MenuItem header={true}>Issues that have occurred in...</MenuItem>
-              <MenuItem>
-                The past 24 hours
-              </MenuItem>
-              <MenuItem>
-                The past 7 days
-              </MenuItem>
-              <MenuItem>
-                The past two weeks
-              </MenuItem>
-              <MenuItem>
-                The past month
-              </MenuItem>
+              <MenuItem>The past 24 hours</MenuItem>
+              <MenuItem>The past 7 days</MenuItem>
+              <MenuItem>The past two weeks</MenuItem>
+              <MenuItem>The past month</MenuItem>
             </DropdownLink>
           </div>
           <div className="project-filter">
             <div className="project-filter-label">{t('Environment')}</div>
             <DropdownLink caret={true} title={t('Production')} anchorRight={true}>
-              <MenuItem>
-                Production
-              </MenuItem>
-              <MenuItem>
-                Staging
-              </MenuItem>
+              <MenuItem>Production</MenuItem>
+              <MenuItem>Staging</MenuItem>
             </DropdownLink>
           </div>
-=======
-        <div className="align-right project-actions">
-          <BookmarkToggle orgId={org.slug} project={project}>
-            <a className="btn btn-sm btn-default">
-              <span
-                className={
-                  project.isBookmarked
-                    ? 'icon icon-star-solid active'
-                    : 'icon icon-star-solid'
-                }
-              />
-              {project.isBookmarked ? (
-                <span>{t('Unstar Project')}</span>
-              ) : (
-                <span>{t('Star Project')}</span>
-              )}
-            </a>
-          </BookmarkToggle>
-          {access.has('project:write') && (
-            <Link
-              className={
-                navSection == 'settings'
-                  ? 'btn btn-sm btn-default active'
-                  : 'btn btn-sm btn-default'
-              }
-              to={`/${org.slug}/${project.slug}/settings/`}
-            >
-              <span className="icon icon-settings" /> {t('Project Settings')}
-            </Link>
-          )}
->>>>>>> c0024691
         </div>
       </div>
     );
