--- conflicted
+++ resolved
@@ -62,9 +62,6 @@
   }
 }
 
-<<<<<<< HEAD
-.stream-actions, .stream-actions.toolbar {
-=======
 .stream-actions,
 .stream-actions.toolbar {
   padding-top: 0;
@@ -74,7 +71,6 @@
   .flex;
   .flex.flex-vertically-centered;
 
->>>>>>> c0024691
   .btn-group > .btn {
     color: inherit;
   }
@@ -121,13 +117,6 @@
       background: none;
     }
   }
-<<<<<<< HEAD
-}
-
-.stream-select-all-notice {
-  background: @sidebar-bg-color;
-  border: 1px solid #E7D796;
-=======
 
   .toggle-graph {
     .list-unstyled();
@@ -162,9 +151,8 @@
 }
 
 .stream-select-all-notice {
-  background: @header-bg-color;
+  background: @sidebar-bg-color;
   border: 1px solid #e7d796;
->>>>>>> c0024691
   margin: 0 0 -1px;
   position: relative;
   z-index: 2;
@@ -215,350 +203,6 @@
   }
 }
 
-<<<<<<< HEAD
-=======
-.group-list,
-.similar-list,
-.event-list {
-  background: #fff;
-  border: 1px solid @trim;
-  border-top: 1px solid @trim;
-  box-shadow: 0 1px 0 rgba(0, 0, 0, 0.03);
-  border-radius: 0 0 3px 3px;
-  // position: relative;
-}
-
-.group-list {
-  .group {
-    .flex;
-    .flex.flex-vertically-centered;
-  }
-}
-
-// .similar-list is used in a tab in an Issue
-.group-list,
-.events,
-.similar-list,
-.event-list {
-  .list-unstyled;
-
-  .group {
-    color: @gray-dark;
-    position: relative;
-    margin: 0;
-    border-bottom: 1px solid @trim;
-    padding-right: 10px;
-    background: #fff;
-    .transition(all 0.4s ease-in-out);
-
-    &.hoverable {
-      cursor: pointer;
-      .transition(all 0s ease-in-out);
-      &:hover {
-        background-color: @white-dark;
-      }
-    }
-
-    .short-id {
-      font-weight: bold;
-      font-family: @font-family-code;
-      font-size: 11px;
-    }
-
-    .icon-star-solid,
-    .icon-soundoff {
-      padding-right: 5px;
-      font-size: 95%;
-      position: relative;
-      .transition(all 0.2s ease-in-out);
-      width: auto;
-    }
-
-    .icon-star-solid {
-      font-size: 15px;
-      display: none;
-      color: @yellow-orange;
-      overflow: hidden;
-    }
-
-    .icon-soundoff {
-      display: none;
-      font-size: 90%;
-      top: 1px;
-      color: @red;
-      width: auto;
-      overflow: hidden;
-      padding-left: 1px;
-    }
-
-    &.isBookmarked {
-      .icon-star-solid {
-        display: inline-block;
-      }
-    }
-
-    &.isIgnored {
-      .icon-soundoff {
-        display: inline-block;
-      }
-    }
-
-    &.isUnprocessed {
-      background: lighten(@purple-light, 30%);
-
-      strong.unprocessed-hint {
-        background: @purple-light;
-        color: white;
-        padding: 2px 6px;
-        border-radius: 2px;
-      }
-    }
-
-    &.selected {
-      background: lighten(@blue, 20);
-      box-shadow: inset 0 1px 0 rgba(52, 60, 69, 0.08);
-
-      .event-details:after {
-        background: @blue;
-      }
-    }
-
-    &.hasSeen {
-      h3 {
-        a {
-          font-weight: 400;
-        }
-      }
-    }
-
-    &.isResolved {
-      h3 {
-        text-decoration: line-through;
-        color: @gray;
-      }
-    }
-
-    &.updated {
-      background: #fffff8;
-      color: #786e43 !important;
-      border-color: #eceade;
-
-      a {
-        color: darken(#786e43, 5) !important;
-      }
-
-      .event-details:after {
-        position: absolute;
-        content: '';
-        top: -1px;
-        bottom: -1px;
-        left: -1px;
-        width: 3px;
-        z-index: 100;
-        .transition(all 0.2s ease-in-out);
-        background: @yellow;
-      }
-
-      .event-message {
-        color: #786e43;
-      }
-    }
-
-    &:first-child {
-      .event-cell {
-        border-top: 0;
-      }
-    }
-
-    &:last-child {
-      border-bottom-color: transparent;
-      border-radius: 0 0 3px 3px;
-      .event-cell {
-        border-bottom: 1px solid #e9ebec;
-      }
-      .event-details {
-        border-radius: 0 0 0 4px;
-      }
-      .event-users {
-        border-radius: 0 0 4px 0;
-      }
-    }
-  }
-
-  .deploy {
-    background: lighten(#f8f9fa, 1.25);
-    font-size: 12px;
-    text-align: center;
-    border-bottom: 1px solid #e9ebec;
-    padding: 5px 0;
-  }
-
-  .checkbox {
-    position: absolute;
-    left: 40px;
-    top: 21px;
-  }
-
-  .event-details {
-    padding: 12px 0 8px 54px;
-
-    .event-message,
-    .event-extra {
-      line-height: 1.1;
-    }
-
-    .event-message {
-      font-size: 14px;
-      margin-bottom: 6px;
-      color: @gray-dark;
-      word-wrap: break-word;
-    }
-    .event-extra {
-      color: @gray;
-    }
-
-    .event-extra {
-      ul {
-        .list-unstyled;
-        margin-left: -9px;
-        .clearfix;
-
-        li {
-          float: left;
-          margin: 0 0 5px 9px;
-          font-size: 12px;
-          line-height: 1;
-          border-right: 1px solid lighten(@trim, 6);
-          padding-right: 9px;
-          height: 12px;
-
-          &:last-child {
-            border: 0;
-            padding: 0;
-          }
-
-          a {
-            display: block;
-            color: lighten(@gray, 10);
-
-            &:hover {
-              color: @gray;
-            }
-          }
-
-          .icon {
-            margin-right: 4px;
-            font-size: 10px;
-          }
-
-          .tag-label {
-            margin-right: 4px;
-          }
-        }
-      }
-    }
-
-    .event-meta {
-      font-size: 80%;
-      margin-top: 6px;
-      clear: both;
-    }
-
-    p {
-      line-height: 1.4;
-      color: #79858c;
-      margin-bottom: 0;
-    }
-
-    h3 a,
-    p {
-      display: block;
-      max-width: 100%;
-      text-overflow: ellipsis;
-      white-space: nowrap;
-      overflow: hidden;
-    }
-
-    .in-release {
-      color: #767d81;
-      display: inline-block;
-      padding: 2px 4px;
-      border-radius: 3px;
-      font-weight: 600;
-      font-size: 80%;
-      margin-left: 8px;
-      border: 1px solid #e1e8ec;
-    }
-  }
-
-  .event-assignee,
-  .event-graph,
-  .event-users,
-  .event-count {
-    line-height: 24px;
-  }
-
-  .event-graph {
-    .barchart {
-      height: 24px;
-    }
-  }
-
-  .event-assignee {
-    color: rgba(105, 109, 128, 0.4);
-    text-align: center;
-
-    .dropdown-menu {
-      right: 0px;
-      top: 32px;
-    }
-  }
-
-  .event-users,
-  .event-count {
-    span {
-      .stream-count;
-      .transition(all linear 0.3s);
-
-      &.ng-update {
-        background: rgba(255, 252, 82, 0.75);
-        opacity: 1;
-        border-radius: 4px;
-        color: #111;
-      }
-    }
-  }
-
-  &.group-list-small {
-    margin: -1px;
-
-    .event-details {
-      padding-left: 20px;
-      &:after {
-        left: -1px;
-      }
-    }
-
-    .group:last-child {
-      border: 0;
-    }
-  }
-
-  &.similar-events {
-    //TODO:Chris style similar events
-  }
-
-  .severity {
-    padding-top: 35px;
-  }
-}
-
-// stop from accidentally clicking event title
-.similar-list .event-details h3 a {
-  display: inline-block;
-}
-
->>>>>>> c0024691
 .group-list-empty {
   padding: 40px;
   text-align: center;
