--- conflicted
+++ resolved
@@ -11,26 +11,6 @@
   -webkit-font-smoothing: antialiased;
   overflow-x: hidden;
   padding-top: 30px;
-<<<<<<< HEAD
-=======
-
-  // Fake sidebar rendering until actual sidebar is loaded
-
-  background-image: linear-gradient(@header-bg-color, @header-bg-color);
-  background-size: @sidebar-width;
-  background-repeat: repeat-y;
-
-  &.new-settings {
-    overflow-y: scroll;
-    background-image: none;
-    background-color: #fcfcfc;
-    padding: 0 0 40px;
-
-    .messages-container {
-      margin: 0;
-    }
-  }
->>>>>>> c0024691
 }
 
 /**
@@ -175,8 +155,8 @@
         white-space: nowrap;
         opacity: 0;
         visibility: hidden;
-        .transition(.3s ease all);
-        transition-delay: .5s;
+        .transition(0.3s ease all);
+        transition-delay: 0.5s;
 
         &.show-message {
           opacity: 1;
@@ -243,7 +223,8 @@
       a {
         color: @gray-dark;
 
-        &:hover, &:active {
+        &:hover,
+        &:active {
           color: @gray-darkest;
         }
       }
@@ -281,14 +262,9 @@
     }
   }
 
-<<<<<<< HEAD
-  .project-select + .nav-tabs, #blk_projectselect + .nav-tabs {
-    margin-top: 8px;
-=======
   .project-select + .nav-tabs,
   #blk_projectselect + .nav-tabs {
-    margin-top: 10px;
->>>>>>> c0024691
+    margin-top: 8px;
   }
 
   .align-right {
