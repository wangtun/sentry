/**
 * Variables
 * ============================================================================
 */

<<<<<<< HEAD
 @baseFontSize: 13px;
 @font-family-base: "Rubik", "Avenir Next", "Helvetica Neue", sans-serif;
 @font-family-code: Monaco, Consolas, "Courier New", monospace;
=======
@baseFontSize: 13px;
@font-family-base: 'Lato', 'Avenir Next', 'Helvetica Neue', sans-serif;
@font-family-code: Monaco, Consolas, 'Courier New', monospace;
>>>>>>> c0024691

/**
 * Links
 * ============================================================================
 */

a {
  color: @link-color;
  text-decoration: none;
  .transition(color linear 0.2s);
  cursor: pointer;

  &:hover {
    color: @link-color-hover;
    text-decoration: none;
  }

  &:focus {
    text-decoration: none;
  }
}

/**
 * Text
 * ============================================================================
 */

p,
pre {
  margin: 0 0 20px;
}

h1,
h2,
h3,
h4,
h5,
h6 {
  margin: 0 0 20px;
  font-weight: 600;
  line-height: 1;
}

h1,
.h1 {
  font-size: 36px;
}

h2,
.h2 {
  font-size: 30px;
}

h3,
.h3 {
  font-size: 26px;
}

h4,
.h4 {
  font-size: 22px;
}

h5,
.h5 {
  font-size: 18px;
}

h6,
.h6 {
  font-size: 14px;
}

ul,
ol,
table {
  margin: 0 0 20px;
}

ul,
ol {
  padding-left: 20px;
}

small {
  font-size: 0.9em;
}

th,
dt,
strong {
  font-weight: 600;
}

.text-big {
  font-size: 22px;
}

.text-light {
  color: @60 !important;
}

.text-dark {
  color: @100 !important;
}

/**
 * Alignment
 * ============================================================================
 */

.align-left {
  text-align: left;
  justify-content: flex-start;
}

.align-center {
  text-align: center;
  justify-content: center;
}

.align-right {
  text-align: right;
  justify-content: flex-end;
}

hr {
  border-top: 1px solid @trim;
}

/**
 * Icons
 * ============================================================================
 */

.icon-arrow-down,
.icon-arrow-right,
.icon-arrow-left {
  font-size: 16px !important;
  position: relative;
  top: 2px;
}

/**
* Code
* ============================================================================
*/

pre,
code,
kbd,
sample {
  font-family: @font-family-code;
}

pre,
code {
  border: 0;
  background-color: @white-darker;
  color: @gray-darker;
  border-radius: 3px;

  &.small {
    font-size: 12px;
  }

  span {
    display: inline-block;
  }
}

pre {
  word-break: keep-all;
  word-wrap: normal;
  padding: 10px;
}

/**
* Page header
* ============================================================================
*/

.page-header {
  margin: 0 0 20px;
  border-bottom: 1px solid @trim;
}<|MERGE_RESOLUTION|>--- conflicted
+++ resolved
@@ -3,15 +3,9 @@
  * ============================================================================
  */
 
-<<<<<<< HEAD
- @baseFontSize: 13px;
- @font-family-base: "Rubik", "Avenir Next", "Helvetica Neue", sans-serif;
- @font-family-code: Monaco, Consolas, "Courier New", monospace;
-=======
 @baseFontSize: 13px;
-@font-family-base: 'Lato', 'Avenir Next', 'Helvetica Neue', sans-serif;
+@font-family-base: 'Rubik', 'Avenir Next', 'Helvetica Neue', sans-serif;
 @font-family-code: Monaco, Consolas, 'Courier New', monospace;
->>>>>>> c0024691
 
 /**
  * Links
