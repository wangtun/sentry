"""
sentry.models.event
~~~~~~~~~~~~~~~~~~~

:copyright: (c) 2010-2014 by the Sentry Team, see AUTHORS for more details.
:license: BSD, see LICENSE for more details.
"""
<<<<<<< HEAD
import logging

from django.conf import settings
=======
>>>>>>> 9bde15e4
from django.db import models
from django.utils import timezone
from django.utils.datastructures import SortedDict
from django.utils.translation import ugettext_lazy as _

import six

from sentry.db.models import (
    Model, NodeField, BoundedIntegerField, BoundedPositiveIntegerField,
    BaseManager, sane_repr
)
from sentry.utils.cache import memoize
from sentry.utils.imports import import_string
from sentry.utils.safe import safe_execute
from sentry.utils.strings import truncatechars, strip


class Event(Model):
    """
    An individual event.
    """
    group = models.ForeignKey('sentry.Group', blank=True, null=True, related_name="event_set")
    event_id = models.CharField(max_length=32, null=True, db_column="message_id")
    project = models.ForeignKey('sentry.Project', null=True)
    message = models.TextField()
    checksum = models.CharField(max_length=32, db_index=True)
    num_comments = BoundedPositiveIntegerField(default=0, null=True)
    platform = models.CharField(max_length=64, null=True)
    datetime = models.DateTimeField(default=timezone.now, db_index=True)
    time_spent = BoundedIntegerField(null=True)
    data = NodeField(blank=True, null=True)

    objects = BaseManager()

    class Meta:
        app_label = 'sentry'
        db_table = 'sentry_message'
        verbose_name = _('message')
        verbose_name_plural = _('messages')
        unique_together = ('project', 'event_id')

    __repr__ = sane_repr('project_id', 'group_id', 'checksum')

    def error(self):
        message = strip(self.message)
        if not message:
            message = '<unlabeled message>'
        else:
            message = truncatechars(message.splitlines()[0], 100)
        return message
    error.short_description = _('error')

    def has_two_part_message(self):
        message = strip(self.message)
        return '\n' in message or len(message) > 100

    @property
    def message_short(self):
        message = strip(self.message)
        if not message:
            message = '<unlabeled message>'
        else:
            message = truncatechars(message.splitlines()[0], 100)
        return message

    @property
    def team(self):
        return self.project.team

    @memoize
    def ip_address(self):
        http_data = self.data.get('sentry.interfaces.Http')
        if http_data and 'env' in http_data:
            value = http_data['env'].get('REMOTE_ADDR')
            if value:
                return value

        user_data = self.data.get('sentry.interfaces.User')
        if user_data:
            value = user_data.get('ip_address')
            if value:
                return value

        return None

    @memoize
    def user_ident(self):
        """
        The identifier from a user is considered from several interfaces.

        In order:

        - User.id
        - User.email
        - User.username
        - Http.env.REMOTE_ADDR

        """
        user_data = self.data.get('sentry.interfaces.User')
        if user_data:
            ident = user_data.get('id')
            if ident:
                return 'id:%s' % (ident,)

            ident = user_data.get('email')
            if ident:
                return 'email:%s' % (ident,)

            ident = user_data.get('username')
            if ident:
                return 'username:%s' % (ident,)

        ident = self.ip_address
        if ident:
            return 'ip:%s' % (ident,)

        return None

    @memoize
    def interfaces(self):
        result = []
        for key, data in self.data.iteritems():
            if '.' not in key:
                continue

            try:
                cls = import_string(settings.SENTRY_INTERFACES[key])
            except KeyError:
                continue
            except ImportError:
                continue  # suppress invalid interfaces

            value = safe_execute(cls.to_python, data)
            if not value:
                continue

            result.append((key, value))

        return SortedDict((k, v) for k, v in sorted(result, key=lambda x: x[1].get_score(), reverse=True))

    def get_version(self):
        if not self.data:
            return
        if '__sentry__' not in self.data:
            return
        if 'version' not in self.data['__sentry__']:
            return
        module = self.data['__sentry__'].get('module', 'ver')
        return module, self.data['__sentry__']['version']

    def get_tags(self):
        try:
            return [
                (t, v) for t, v in self.data.get('tags') or ()
                if not t.startswith('sentry:')
            ]
        except ValueError:
            # at one point Sentry allowed invalid tag sets such as (foo, bar)
            # vs ((tag, foo), (tag, bar))
            return []

    def as_dict(self):
        # We use a SortedDict to keep elements ordered for a potential JSON serializer
        data = SortedDict()
        data['id'] = self.event_id
        data['checksum'] = self.checksum
        data['project'] = self.project.slug
        data['datetime'] = self.datetime
        data['time_spent'] = self.time_spent
        for k, v in sorted(self.data.iteritems()):
            data[k] = v
        return data

    @property
    def size(self):
        return len(six.text_type(vars(self)))

    # XXX(dcramer): compatibility with plugins
    def get_level_display(self):
        return self.group.get_level_display()<|MERGE_RESOLUTION|>--- conflicted
+++ resolved
@@ -5,18 +5,13 @@
 :copyright: (c) 2010-2014 by the Sentry Team, see AUTHORS for more details.
 :license: BSD, see LICENSE for more details.
 """
-<<<<<<< HEAD
-import logging
+import six
 
 from django.conf import settings
-=======
->>>>>>> 9bde15e4
 from django.db import models
 from django.utils import timezone
 from django.utils.datastructures import SortedDict
 from django.utils.translation import ugettext_lazy as _
-
-import six
 
 from sentry.db.models import (
     Model, NodeField, BoundedIntegerField, BoundedPositiveIntegerField,
