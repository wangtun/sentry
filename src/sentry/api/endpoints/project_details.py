from __future__ import absolute_import

import six
import logging
from itertools import chain
from uuid import uuid4

from datetime import timedelta
from django.db import IntegrityError, transaction
from django.utils import timezone
from rest_framework import serializers, status
from rest_framework.response import Response

from sentry import features
from sentry.utils.data_filters import FilterTypes
from sentry.api.base import DocSection
from sentry.api.bases.project import ProjectEndpoint, ProjectPermission
from sentry.api.decorators import sudo_required
from sentry.api.serializers import serialize
from sentry.api.serializers.models.project import DetailedProjectSerializer
from sentry.api.serializers.rest_framework import ListField, OriginField
from sentry.constants import RESERVED_PROJECT_SLUGS
from sentry.models import (
    AuditLogEntryEvent, Group, GroupStatus, Project, ProjectBookmark, ProjectRedirect,
    ProjectStatus, ProjectTeam, UserOption, Team,
)
from sentry.tasks.deletion import delete_project
from sentry.utils.apidocs import scenario, attach_scenarios

delete_logger = logging.getLogger('sentry.deletions.api')


@scenario('GetProject')
def get_project_scenario(runner):
    runner.request(
        method='GET', path='/projects/%s/%s/' % (runner.org.slug, runner.default_project.slug)
    )


@scenario('DeleteProject')
def delete_project_scenario(runner):
    with runner.isolated_project('Plain Proxy') as project:
        runner.request(method='DELETE', path='/projects/%s/%s/' %
                       (runner.org.slug, project.slug))


@scenario('UpdateProject')
def update_project_scenario(runner):
    with runner.isolated_project('Plain Proxy') as project:
        runner.request(
            method='PUT',
            path='/projects/%s/%s/' % (runner.org.slug, project.slug),
            data={
                'name': 'Plane Proxy',
                'slug': 'plane-proxy',
                'platform': 'javascript',
                'options': {
                    'sentry:origins': 'http://example.com\nhttp://example.invalid',
                }
            }
        )


def clean_newline_inputs(value, case_insensitive=True):
    result = []
    for v in value.split('\n'):
        if case_insensitive:
            v = v.lower()
        v = v.strip()
        if v:
            result.append(v)
    return result


class ProjectMemberSerializer(serializers.Serializer):
    isBookmarked = serializers.BooleanField()
    isSubscribed = serializers.BooleanField()


class ProjectAdminSerializer(ProjectMemberSerializer):
    name = serializers.CharField(max_length=200)
    slug = serializers.RegexField(r'^[a-z0-9_\-]+$', max_length=50)
    team = serializers.RegexField(r'^[a-z0-9_\-]+$', max_length=50)
    digestsMinDelay = serializers.IntegerField(min_value=60, max_value=3600)
    digestsMaxDelay = serializers.IntegerField(min_value=60, max_value=3600)
    subjectPrefix = serializers.CharField(max_length=200)
    subjectTemplate = serializers.CharField(max_length=200)
    securityToken = serializers.RegexField(r'^[-a-zA-Z0-9+/=\s]+$', max_length=255)
    securityTokenHeader = serializers.RegexField(r'^[a-zA-Z0-9_\-]+$', max_length=20)
    verifySSL = serializers.BooleanField(required=False)
    defaultEnvironment = serializers.CharField(required=False, allow_none=True)
    dataScrubber = serializers.BooleanField(required=False)
    dataScrubberDefaults = serializers.BooleanField(required=False)
    sensitiveFields = ListField(child=serializers.CharField(), required=False)
    safeFields = ListField(child=serializers.CharField(), required=False)
    scrubIPAddresses = serializers.BooleanField(required=False)
    scrapeJavaScript = serializers.BooleanField(required=False)
    allowedDomains = ListField(child=OriginField(), required=False)
    resolveAge = serializers.IntegerField(required=False)
    platform = serializers.CharField(required=False)

    def validate_digestsMinDelay(self, attrs, source):
        max_delay = attrs['digestsMaxDelay'] if 'digestsMaxDelay' in attrs else self.context['project'].get_option(
            'digests:mail:maximum_delay')

        # allow min to be set if max is not set
        if max_delay is not None and attrs[source] > max_delay:
            raise serializers.ValidationError(
                'The minimum delay on digests must be lower than the maximum.'
            )
        return attrs

    def validate_digestsMaxDelay(self, attrs, source):
        min_delay = attrs['digestsMinDelay'] if 'digestsMinDelay' in attrs else self.context['project'].get_option(
            'digests:mail:minimum_delay')

        # allows max to be set if min is not set
        if min_delay is not None and attrs[source] < min_delay:
            raise serializers.ValidationError(
                'The maximum delay on digests must be higher than the minimum.'
            )
        return attrs

    def validate_allowedDomains(self, attrs, source):
        attrs[source] = filter(bool, attrs[source])
        if len(attrs[source]) == 0:
            raise serializers.ValidationError(
                'Empty value will block all requests, use * to accept from all domains'
            )
        return attrs

    def validate_slug(self, attrs, source):
        slug = attrs[source]
        if slug in RESERVED_PROJECT_SLUGS:
            raise serializers.ValidationError(
                'The slug "%s" is reserved and not allowed.' %
                (slug, ))
        project = self.context['project']
        other = Project.objects.filter(
            slug=slug,
            organization=project.organization,
        ).exclude(id=project.id).first()
        if other is not None:
            raise serializers.ValidationError(
                'Another project (%s) is already using that slug' % other.name
            )
        return attrs


class RelaxedProjectPermission(ProjectPermission):
    scope_map = {
        'GET': ['project:read', 'project:write', 'project:admin'],
        'POST': ['project:write', 'project:admin'],
        # PUT checks for permissions based on fields
        'PUT': ['project:read', 'project:write', 'project:admin'],
        'DELETE': ['project:admin'],
    }


class ProjectDetailsEndpoint(ProjectEndpoint):
    doc_section = DocSection.PROJECTS
    permission_classes = [RelaxedProjectPermission]

    def _get_unresolved_count(self, project):
        queryset = Group.objects.filter(
            status=GroupStatus.UNRESOLVED,
            project=project,
        )

        resolve_age = project.get_option('sentry:resolve_age', None)
        if resolve_age:
            queryset = queryset.filter(
                last_seen__gte=timezone.now() - timedelta(hours=int(resolve_age)),
            )

        return queryset.count()

    @attach_scenarios([get_project_scenario])
    def get(self, request, project):
        """
        Retrieve a Project
        ``````````````````

        Return details on an individual project.

        :pparam string organization_slug: the slug of the organization the
                                          project belongs to.
        :pparam string project_slug: the slug of the project to delete.
        :auth: required
        """
        data = serialize(project, request.user, DetailedProjectSerializer())

        include = set(filter(bool, request.GET.get('include', '').split(',')))
        if 'stats' in include:
            data['stats'] = {
                'unresolved': self._get_unresolved_count(project),
            }

        return Response(data)

    @attach_scenarios([update_project_scenario])
    def put(self, request, project):
        """
        Update a Project
        ````````````````

        Update various attributes and configurable settings for the given
        project.  Only supplied values are updated.

        :pparam string organization_slug: the slug of the organization the
                                          project belongs to.
        :pparam string project_slug: the slug of the project to delete.
        :param string name: the new name for the project.
        :param string slug: the new slug for the project.
        :param string team: the slug of new team for the project. Note, will be deprecated
                            soon when multiple teams can have access to a project.
        :param string platform: the new platform for the project.
        :param boolean isBookmarked: in case this API call is invoked with a
                                     user context this allows changing of
                                     the bookmark flag.
        :param int digestsMinDelay:
        :param int digestsMaxDelay:
        :auth: required
        """
        has_project_write = (
            (request.auth and request.auth.has_scope('project:write'))
            or (request.access and request.access.has_scope('project:write'))
        )

        changed_proj_settings = {}

        if has_project_write:
            serializer_cls = ProjectAdminSerializer
        else:
            serializer_cls = ProjectMemberSerializer

        serializer = serializer_cls(
            data=request.DATA,
            partial=True,
            context={
                'project': project,
                'request': request,
            },
        )
        if not serializer.is_valid():
            return Response(serializer.errors, status=400)

        result = serializer.object

        if not has_project_write:
            # options isn't part of the serializer, but should not be editable by members
            for key in chain(six.iterkeys(ProjectAdminSerializer.base_fields), ['options']):
                if request.DATA.get(key) and not result.get(key):
                    return Response(
                        {
                            'detail': ['You do not have permission to perform this action.']
                        },
                        status=403
                    )

        changed = False

        old_slug = None
        if result.get('slug'):
            old_slug = project.slug
            project.slug = result['slug']
            changed = True
            changed_proj_settings['new_slug'] = project.slug

        if result.get('name'):
            project.name = result['name']
            changed = True
            changed_proj_settings['new_project'] = project.name

        old_team_id = None
        new_team = None
        if result.get('team'):
            if features.has('organizations:new-teams',
                            project.organization, actor=request.user):
                return Response(
                    {
                        'detail': ['Editing a team via this endpoint has been deprecated.']
                    },
                    status=400
                )

            team_list = [
                t for t in Team.objects.get_for_user(
                    organization=project.organization,
                    user=request.user,
                )
                if request.access.has_team_scope(t, 'project:write')
                if t.slug == result['team']
            ]
            if not team_list:
                return Response(
                    {
                        'detail': ['The new team is not found.']
                    }, status=400
                )
            # TODO(jess): update / deprecate this functionality
            try:
                old_team_id = project.teams.values_list('id', flat=True)[0]
            except IndexError:
                pass

            new_team = team_list[0]
            changed = True

        if result.get('platform'):
            project.platform = result['platform']
            changed = True

        if changed:
            project.save()
            if old_team_id is not None:
                ProjectTeam.objects.filter(
                    project=project,
                    team_id=old_team_id,
                ).update(team=new_team)

            if old_slug:
                ProjectRedirect.record(project, old_slug)

        if result.get('isBookmarked'):
            try:
                with transaction.atomic():
                    ProjectBookmark.objects.create(
                        project_id=project.id,
                        user=request.user,
                    )
            except IntegrityError:
                pass
        elif result.get('isBookmarked') is False:
            ProjectBookmark.objects.filter(
                project_id=project.id,
                user=request.user,
            ).delete()

        if result.get('digestsMinDelay'):
            project.update_option(
                'digests:mail:minimum_delay', result['digestsMinDelay'])
        if result.get('digestsMaxDelay'):
            project.update_option(
                'digests:mail:maximum_delay', result['digestsMaxDelay'])
        if result.get('subjectPrefix') is not None:
            if project.update_option('mail:subject_prefix',
                                     result['subjectPrefix']):
                changed_proj_settings['mail:subject_prefix'] = result['subjectPrefix']
        if result.get('subjectTemplate'):
            project.update_option('mail:subject_template',
                                  result['subjectTemplate'])
        if result.get('scrubIPAddresses') is not None:
            if project.update_option('sentry:scrub_ip_address', result['scrubIPAddresses']):
                changed_proj_settings['sentry:scrub_ip_address'] = result['scrubIPAddresses']
        if result.get('securityToken') is not None:
            project.update_option('sentry:token', result['securityToken'])
        if result.get('securityTokenHeader') is not None:
            project.update_option('sentry:token_header', result['securityTokenHeader'])
        if result.get('verifySSL') is not None:
            project.update_option('sentry:verify_ssl', result['verifySSL'])
        if result.get('dataScrubber') is not None:
            if project.update_option('sentry:scrub_data', result['dataScrubber']):
                changed_proj_settings['sentry:scrub_data'] = result['dataScrubber']
        if result.get('dataScrubberDefaults') is not None:
            if project.update_option('sentry:scrub_defaults', result['dataScrubberDefaults']):
                changed_proj_settings['sentry:scrub_defaults'] = result['dataScrubberDefaults']
        if result.get('sensitiveFields') is not None:
            if project.update_option('sentry:sensitive_fields', result['sensitiveFields']):
                changed_proj_settings['sentry:sensitive_fields'] = result['sensitiveFields']
        if result.get('safeFields') is not None:
<<<<<<< HEAD
            if project.update_option('sentry:safe_fields', result['safeFields']):
                changed_proj_settings['sentry:safe_fields'] = result['safeFields']
=======
            project.update_option('sentry:safe_fields', result['safeFields'])
        if 'defaultEnvironment' in result:
            if result['defaultEnvironment'] is None:
                project.delete_option('sentry:default_environment')
            else:
                project.update_option('sentry:default_environment', result['defaultEnvironment'])
>>>>>>> 9cab4e68
        # resolveAge can be None
        if 'resolveAge' in result:
            if project.update_option(
                'sentry:resolve_age',
                0 if result.get('resolveAge') is None else int(
                    result['resolveAge'])):
                changed_proj_settings['sentry:resolve_age'] = result['resolveAge']
        if result.get('scrapeJavaScript') is not None:
            project.update_option('sentry:scrape_javascript', result['scrapeJavaScript'])
        if result.get('allowedDomains'):
            project.update_option('sentry:origins', result['allowedDomains'])

        if result.get('isSubscribed'):
            UserOption.objects.set_value(
                user=request.user, key='mail:alert', value=1, project=project
            )
        elif result.get('isSubscribed') is False:
            UserOption.objects.set_value(
                user=request.user, key='mail:alert', value=0, project=project
            )

        # TODO(dcramer): rewrite options to use standard API config
        if has_project_write:
            options = request.DATA.get('options', {})
            if 'sentry:origins' in options:
                project.update_option(
                    'sentry:origins', clean_newline_inputs(
                        options['sentry:origins'])
                )
            if 'sentry:resolve_age' in options:
                project.update_option('sentry:resolve_age', int(
                    options['sentry:resolve_age']))
            if 'sentry:scrub_data' in options:
                project.update_option('sentry:scrub_data', bool(
                    options['sentry:scrub_data']))
            if 'sentry:scrub_defaults' in options:
                project.update_option(
                    'sentry:scrub_defaults', bool(
                        options['sentry:scrub_defaults'])
                )
            if 'sentry:safe_fields' in options:
                project.update_option(
                    'sentry:safe_fields',
                    [s.strip().lower() for s in options['sentry:safe_fields']]
                )
            if 'sentry:sensitive_fields' in options:
                project.update_option(
                    'sentry:sensitive_fields',
                    [s.strip().lower()
                     for s in options['sentry:sensitive_fields']]
                )
            if 'sentry:scrub_ip_address' in options:
                project.update_option(
                    'sentry:scrub_ip_address',
                    bool(options['sentry:scrub_ip_address']),
                )
            if 'mail:subject_prefix' in options:
                project.update_option(
                    'mail:subject_prefix',
                    options['mail:subject_prefix'],
                )
            if 'sentry:default_environment' in options:
                project.update_option(
                    'sentry:default_environment',
                    options['sentry:default_environment'],
                )
            if 'sentry:csp_ignored_sources_defaults' in options:
                project.update_option(
                    'sentry:csp_ignored_sources_defaults',
                    bool(options['sentry:csp_ignored_sources_defaults'])
                )
            if 'sentry:csp_ignored_sources' in options:
                project.update_option(
                    'sentry:csp_ignored_sources',
                    clean_newline_inputs(options['sentry:csp_ignored_sources'])
                )
            if 'sentry:blacklisted_ips' in options:
                project.update_option(
                    'sentry:blacklisted_ips',
                    clean_newline_inputs(options['sentry:blacklisted_ips']),
                )
            if 'feedback:branding' in options:
                project.update_option(
                    'feedback:branding', '1' if options['feedback:branding'] else '0'
                )
            if 'sentry:reprocessing_active' in options:
                project.update_option(
                    'sentry:reprocessing_active', bool(
                        options['sentry:reprocessing_active'])
                )
            if 'filters:blacklisted_ips' in options:
                project.update_option(
                    'sentry:blacklisted_ips',
                    clean_newline_inputs(options['filters:blacklisted_ips'])
                )
            if 'filters:{}'.format(FilterTypes.RELEASES) in options:
                if features.has('projects:custom-inbound-filters', project, actor=request.user):
                    project.update_option(
                        'sentry:{}'.format(FilterTypes.RELEASES),
                        clean_newline_inputs(
                            options['filters:{}'.format(FilterTypes.RELEASES)])
                    )
                else:
                    return Response(
                        {
                            'detail': ['You do not have that feature enabled']
                        }, status=400
                    )
            if 'filters:{}'.format(FilterTypes.ERROR_MESSAGES) in options:
                if features.has('projects:custom-inbound-filters', project, actor=request.user):
                    project.update_option(
                        'sentry:{}'.format(FilterTypes.ERROR_MESSAGES),
                        clean_newline_inputs(
                            options['filters:{}'.format(
                                FilterTypes.ERROR_MESSAGES)],
                            case_insensitive=False
                        )
                    )
                else:
                    return Response(
                        {
                            'detail': ['You do not have that feature enabled']
                        }, status=400
                    )

            self.create_audit_entry(
                request=request,
                organization=project.organization,
                target_object=project.id,
                event=AuditLogEntryEvent.PROJECT_EDIT,
                data=changed_proj_settings
            )

        data = serialize(project, request.user, DetailedProjectSerializer())
        return Response(data)

    @attach_scenarios([delete_project_scenario])
    @sudo_required
    def delete(self, request, project):
        """
        Delete a Project
        ````````````````

        Schedules a project for deletion.

        Deletion happens asynchronously and therefor is not immediate.
        However once deletion has begun the state of a project changes and
        will be hidden from most public views.

        :pparam string organization_slug: the slug of the organization the
                                          project belongs to.
        :pparam string project_slug: the slug of the project to delete.
        :auth: required
        """
        if project.is_internal_project():
            return Response(
                '{"error": "Cannot remove projects internally used by Sentry."}',
                status=status.HTTP_403_FORBIDDEN
            )

        updated = Project.objects.filter(
            id=project.id,
            status=ProjectStatus.VISIBLE,
        ).update(status=ProjectStatus.PENDING_DELETION)
        if updated:
            transaction_id = uuid4().hex

            delete_project.apply_async(
                kwargs={
                    'object_id': project.id,
                    'transaction_id': transaction_id,
                },
                countdown=3600,
            )

            self.create_audit_entry(
                request=request,
                organization=project.organization,
                target_object=project.id,
                event=AuditLogEntryEvent.PROJECT_REMOVE,
                data=project.get_audit_log_data(),
                transaction_id=transaction_id,
            )

            delete_logger.info(
                'object.delete.queued',
                extra={
                    'object_id': project.id,
                    'transaction_id': transaction_id,
                    'model': type(project).__name__,
                }
            )

        return Response(status=204)<|MERGE_RESOLUTION|>--- conflicted
+++ resolved
@@ -369,17 +369,13 @@
             if project.update_option('sentry:sensitive_fields', result['sensitiveFields']):
                 changed_proj_settings['sentry:sensitive_fields'] = result['sensitiveFields']
         if result.get('safeFields') is not None:
-<<<<<<< HEAD
             if project.update_option('sentry:safe_fields', result['safeFields']):
                 changed_proj_settings['sentry:safe_fields'] = result['safeFields']
-=======
-            project.update_option('sentry:safe_fields', result['safeFields'])
         if 'defaultEnvironment' in result:
             if result['defaultEnvironment'] is None:
                 project.delete_option('sentry:default_environment')
             else:
                 project.update_option('sentry:default_environment', result['defaultEnvironment'])
->>>>>>> 9cab4e68
         # resolveAge can be None
         if 'resolveAge' in result:
             if project.update_option(
