--- conflicted
+++ resolved
@@ -71,14 +71,7 @@
     'react-sparklines',
     'reflux',
     'select2',
-<<<<<<< HEAD
     'topojson',
-    'flot/jquery.flot',
-    'flot/jquery.flot.stack',
-    'flot/jquery.flot.time',
-    'flot-tooltip/jquery.flot.tooltip',
-=======
->>>>>>> 782724ad
     'vendor/simple-slider/simple-slider',
     'ios-device-list',
   ],
